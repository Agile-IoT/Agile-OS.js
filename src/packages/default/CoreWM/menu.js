/*!
 * OS.js - JavaScript Cloud/Web Desktop Platform
 *
 * Copyright (c) 2011-2016, Anders Evenrud <andersevenrud@gmail.com>
 * All rights reserved.
 *
 * Redistribution and use in source and binary forms, with or without
 * modification, are permitted provided that the following conditions are met:
 *
 * 1. Redistributions of source code must retain the above copyright notice, this
 *    list of conditions and the following disclaimer.
 * 2. Redistributions in binary form must reproduce the above copyright notice,
 *    this list of conditions and the following disclaimer in the documentation
 *    and/or other materials provided with the distribution.
 *
 * THIS SOFTWARE IS PROVIDED BY THE COPYRIGHT HOLDERS AND CONTRIBUTORS "AS IS" AND
 * ANY EXPRESS OR IMPLIED WARRANTIES, INCLUDING, BUT NOT LIMITED TO, THE IMPLIED
 * WARRANTIES OF MERCHANTABILITY AND FITNESS FOR A PARTICULAR PURPOSE ARE
 * DISCLAIMED. IN NO EVENT SHALL THE COPYRIGHT OWNER OR CONTRIBUTORS BE LIABLE FOR
 * ANY DIRECT, INDIRECT, INCIDENTAL, SPECIAL, EXEMPLARY, OR CONSEQUENTIAL DAMAGES
 * (INCLUDING, BUT NOT LIMITED TO, PROCUREMENT OF SUBSTITUTE GOODS OR SERVICES;
 * LOSS OF USE, DATA, OR PROFITS; OR BUSINESS INTERRUPTION) HOWEVER CAUSED AND
 * ON ANY THEORY OF LIABILITY, WHETHER IN CONTRACT, STRICT LIABILITY, OR TORT
 * (INCLUDING NEGLIGENCE OR OTHERWISE) ARISING IN ANY WAY OUT OF THE USE OF THIS
 * SOFTWARE, EVEN IF ADVISED OF THE POSSIBILITY OF SUCH DAMAGE.
 *
 * @author  Anders Evenrud <andersevenrud@gmail.com>
 * @licence Simplified BSD License
 */
(function(WindowManager, Window, GUI, Utils, API, VFS) {
  'use strict';

<<<<<<< HEAD
  var DefaultCategories = {
    development : {icon: 'categories/package_development.png', title: 'Development'},
    education   : {icon: 'categories/applications-sience.png', title: 'Education'},
    games       : {icon: 'categories/package_games.png',       title: 'Games'},
    graphics    : {icon: 'categories/package_graphics.png',    title: 'Graphics'},
    network     : {icon: 'categories/package_network.png',     title: 'Network'},
    multimedia  : {icon: 'categories/package_multimedia.png',  title: 'Multimedia'},
    office      : {icon: 'categories/package_office.png',      title: 'Office'},
    system      : {icon: 'categories/package_system.png',      title: 'System'},
    utilities   : {icon: 'categories/package_utilities.png',   title: 'Utilities'},
    arduino     : {icon: 'arduino.png',                        title: 'Arduino'},
    unknown     : {icon: 'categories/applications-other.png',  title: 'Other'}
  };

=======
>>>>>>> 738dd292
  function _createIcon(aiter, aname, arg) {
    return API.getIcon(aiter.icon, arg, aiter);
  }

  /**
   * Create default application menu with categories (sub-menus)
   */
  function doBuildCategoryMenu(ev) {
    var apps = OSjs.Core.getPackageManager().getPackages();
    var wm = OSjs.Core.getWindowManager();
    var cfgCategories = wm.getSetting('menu');

    function createEvent(iter) {
      return function(el) {
        OSjs.GUI.Helpers.createDraggable(el, {
          type   : 'application',
          data   : {
            launch: iter.name
          }
        });
      };
    }

    function clickEvent(iter) {
      return function() {
        API.launch(iter.name);
      };
    }

    var cats = {};

    Object.keys(cfgCategories).forEach(function(c) {
      cats[c] = [];
    });

    Object.keys(apps).forEach(function(a) {
      var iter = apps[a];
      if ( iter.type === 'application' && iter.visible !== false ) {
        var cat = iter.category && cats[iter.category] ? iter.category : 'unknown';
        cats[cat].push({name: a, data: iter});
      }
    });

    var list = [];
    Object.keys(cats).forEach(function(c) {
      var submenu = [];
      for ( var a = 0; a < cats[c].length; a++ ) {
        var iter = cats[c][a];
        submenu.push({
          title: iter.data.name,
          icon: _createIcon(iter.data, iter.name),
          tooltip : iter.data.description,
          onCreated: createEvent(iter),
          onClick: clickEvent(iter)
        });
      }

      if ( submenu.length ) {
        list.push({
          title: OSjs.Applications.CoreWM._(cfgCategories[c].title),
          icon:  API.getIcon(cfgCategories[c].icon, '16x16'),
          menu:  submenu
        });
      }
    });

    return list;
  }

  /////////////////////////////////////////////////////////////////////////////
  // NEW MENU
  /////////////////////////////////////////////////////////////////////////////

  function ApplicationMenu() {
    var root = this.$element = document.createElement('gui-menu');
    this.$element.id = 'CoreWMApplicationMenu';

    var apps = OSjs.Core.getPackageManager().getPackages();

    function createEntry(a, iter) {
      var entry = document.createElement('gui-menu-entry');

      var img = document.createElement('img');
      img.src = _createIcon(iter, a, '32x32');

      var txt = document.createElement('div');
      txt.appendChild(document.createTextNode(iter.name)); //.replace(/([^\s-]{8})([^\s-]{8})/, '$1-$2')));

      Utils.$bind(entry, 'click', function(ev) {
        ev.stopPropagation();
        API.launch(a);
        API.blurMenu();
      });

      entry.appendChild(img);
      entry.appendChild(txt);
      root.appendChild(entry);
    }

    Object.keys(apps).forEach(function(a) {
      var iter = apps[a];
      if ( iter.type === 'application' && iter.visible !== false ) {
        createEntry(a, iter);
      }
    });
  }

  ApplicationMenu.prototype.destroy = function() {
    if ( this.$element && this.$element.parentNode ) {
      this.$element.parentNode.removeChild(this.$element);
    }
    this.$element = null;
  };

  ApplicationMenu.prototype.show = function(pos) {
    if ( !this.$element ) {
      return;
    }

    if ( !this.$element.parentNode ) {
      document.body.appendChild(this.$element);
    }

    // FIXME: This is a very hackish way of doing it and does not work when button is moved!
    Utils.$removeClass(this.$element, 'AtBottom');
    Utils.$removeClass(this.$element, 'AtTop');
    if ( pos.y > (window.innerHeight / 2) ) {
      Utils.$addClass(this.$element, 'AtBottom');

      this.$element.style.top = 'auto';
      this.$element.style.bottom = '30px';
    } else {
      Utils.$addClass(this.$element, 'AtTop');

      this.$element.style.bottom = 'auto';
      this.$element.style.top = '30px';
    }

    this.$element.style.left = pos.x + 'px';
  };

  ApplicationMenu.prototype.getRoot = function() {
    return this.$element;
  };

  /////////////////////////////////////////////////////////////////////////////
  // MENU
  /////////////////////////////////////////////////////////////////////////////

  function doShowMenu(ev) {
    var wm = OSjs.Core.getWindowManager();

    if ( (wm && wm.getSetting('useTouchMenu') === true) ) {
      var inst = new ApplicationMenu();
      var pos = {x: ev.clientX, y: ev.clientY};

      if ( ev.target ) {
        var rect = Utils.$position(ev.target, document.body);
        if ( rect.left && rect.top && rect.width && rect.height ) {
          pos.x = rect.left - (rect.width / 2);

          if ( pos.x <= 16 ) {
            pos.x = 0; // Snap to left
          }

          var panel = Utils.$parent(ev.target, function(node) {
            return node.tagName.toLowerCase() === 'corewm-panel';
          });

          if ( panel ) {
            var prect = Utils.$position(panel);
            pos.y = prect.top + prect.height;
          } else {
            pos.y = rect.top + rect.height;
          }
        }
      }
      API.createMenu(null, pos, inst);
    } else {
      var list = doBuildCategoryMenu(ev);
      var m = API.createMenu(list, ev);
      if ( m && m.$element ) {
        Utils.$addClass(m.$element, 'CoreWMDefaultApplicationMenu');
      }
    }
  }

  /////////////////////////////////////////////////////////////////////////////
  // EXPORTS
  /////////////////////////////////////////////////////////////////////////////

  OSjs.Applications                          = OSjs.Applications || {};
  OSjs.Applications.CoreWM                   = OSjs.Applications.CoreWM || {};
  OSjs.Applications.CoreWM.showMenu          = doShowMenu;

})(OSjs.Core.WindowManager, OSjs.Core.Window, OSjs.GUI, OSjs.Utils, OSjs.API, OSjs.VFS);<|MERGE_RESOLUTION|>--- conflicted
+++ resolved
@@ -30,23 +30,6 @@
 (function(WindowManager, Window, GUI, Utils, API, VFS) {
   'use strict';
 
-<<<<<<< HEAD
-  var DefaultCategories = {
-    development : {icon: 'categories/package_development.png', title: 'Development'},
-    education   : {icon: 'categories/applications-sience.png', title: 'Education'},
-    games       : {icon: 'categories/package_games.png',       title: 'Games'},
-    graphics    : {icon: 'categories/package_graphics.png',    title: 'Graphics'},
-    network     : {icon: 'categories/package_network.png',     title: 'Network'},
-    multimedia  : {icon: 'categories/package_multimedia.png',  title: 'Multimedia'},
-    office      : {icon: 'categories/package_office.png',      title: 'Office'},
-    system      : {icon: 'categories/package_system.png',      title: 'System'},
-    utilities   : {icon: 'categories/package_utilities.png',   title: 'Utilities'},
-    arduino     : {icon: 'arduino.png',                        title: 'Arduino'},
-    unknown     : {icon: 'categories/applications-other.png',  title: 'Other'}
-  };
-
-=======
->>>>>>> 738dd292
   function _createIcon(aiter, aname, arg) {
     return API.getIcon(aiter.icon, arg, aiter);
   }
