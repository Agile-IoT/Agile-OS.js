--- conflicted
+++ resolved
@@ -65,12 +65,7 @@
      * Output
      */
     out_php_config:           _path.join(ROOT, 'src', 'server', 'php', 'settings.php'),
-<<<<<<< HEAD
-    out_node_config:          _path.join(ROOT, 'src', 'server', 'node', 'settings.json'),
-    out_lua_config:           _path.join(ROOT, 'src', 'server', 'lua', 'settings.json'),
-=======
     out_server_config:        _path.join(ROOT, 'src', 'server', 'settings.json'),
->>>>>>> f16fe5af
     out_client_js:            _path.join(ROOT, 'dist', 'osjs.js'),
     out_client_css:           _path.join(ROOT, 'dist', 'osjs.css'),
     out_client_dialogs:       _path.join(ROOT, 'dist', 'dialogs.html'),
@@ -576,15 +571,6 @@
       writeFile(PATHS.out_server_config, tpl);
     }
 
-    function buildLua() {
-      var luaSettings = clone(cfg.server);
-      luaSettings.extensions = loadExtensions;
-
-      // Write
-      var tpl = JSON.stringify(luaSettings, null, 4);
-      writeFile(PATHS.out_lua_config, tpl);
-    }
-
     function buildClient(dist) {
       var settings = clone(cfg.client);
 
@@ -643,12 +629,7 @@
 
     try {
       buildPHP();
-<<<<<<< HEAD
-      buildNode();
-      buildLua();
-=======
       buildServer();
->>>>>>> f16fe5af
       buildClient('dist');
       buildClient('dist-dev');
     } catch ( e ) {
